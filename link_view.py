from flask import Flask, request, jsonify
from flask_cors import CORS
from bs4 import BeautifulSoup
import requests
import trafilatura
from markdownify import markdownify
from urllib.parse import urlparse
import re
from typing import Dict, Optional

app = Flask(__name__)
CORS(app)

class LinkViewer:
    def __init__(self):
        self.headers = {
            'User-Agent': 'Mozilla/5.0 (Windows NT 10.0; Win64; x64) AppleWebKit/537.36 (KHTML, like Gecko) Chrome/91.0.4472.124 Safari/537.36'
        }
        
    def is_valid_url(self, url: str) -> bool:
        """Check if URL is valid and supported"""
        try:
            result = urlparse(url)
            return all([result.scheme, result.netloc])
        except:
            return False
    
    def _clean_markdown(self, md_text: str) -> str:
        """Clean up markdown text for better readability"""
        # Remove multiple blank lines
        md_text = re.sub(r'\n\s*\n\s*\n', '\n\n', md_text)
        # Remove excessive spaces
        md_text = re.sub(r' +', ' ', md_text)
        # Ensure headers have space after #
        md_text = re.sub(r'#([A-Za-z0-9])', r'# \1', md_text)
        return md_text.strip()
            
    def extract_content(self, url: str) -> Dict:
        """
        Extract webpage content and convert to Markdown
        Returns structured data including markdown content
        """
        if not self.is_valid_url(url):
            raise ValueError("Invalid URL provided")
            
        try:
            # Fetch the webpage
            response = requests.get(url, headers=self.headers, timeout=10)
            response.raise_for_status()
            
            # Parse with BeautifulSoup
            soup = BeautifulSoup(response.text, 'html.parser')
            
            # Extract metadata
            meta_tags = {}
            for tag in soup.find_all('meta'):
                name = tag.get('name', tag.get('property', ''))
                content = tag.get('content', '')
                if name and content:
                    meta_tags[name] = content
            
            # Try trafilatura first for main content
            main_content_html = trafilatura.extract(response.text, 
                                                  include_links=True,
                                                  include_tables=True,
                                                  output_format='html')
            
            if main_content_html:
                # Convert main content to markdown
                markdown_content = markdownify(main_content_html, heading_style="ATX")
            else:
                # Fallback: Convert relevant body content
                # Remove unwanted elements first
                for element in soup.select('script, style, nav, footer, header, aside'):
                    element.decompose()
                
                main_content_html = str(soup.find('main') or soup.find('article') or soup.find('body'))
                markdown_content = markdownify(main_content_html, heading_style="ATX")
            
            # Clean up the markdown
            markdown_content = self._clean_markdown(markdown_content)
            
            # Calculate content stats
            word_count = len(re.findall(r'\w+', markdown_content))
            
            # Structure the extracted data
            extracted_data = {
                'url': url,
                'title': soup.title.string if soup.title else '',
                'description': meta_tags.get('description', ''),
                'markdown_content': markdown_content,
                'meta_tags': meta_tags,
                'stats': {
                    'word_count': word_count,
                    'approximate_chars': len(markdown_content)
                },
                'content_preview': {
                    'first_500_chars': markdown_content[:500] + '...' if len(markdown_content) > 500 else markdown_content
                }
            }
            
            return extracted_data
            
        except requests.RequestException as e:
            raise Exception(f"Failed to fetch content: {str(e)}")
        except Exception as e:
            raise Exception(f"Error processing content: {str(e)}")

# Initialize the LinkViewer
viewer = LinkViewer()

@app.route('/analyze', methods=['POST'])
def analyze_link():
    """Endpoint to analyze a webpage and convert to markdown"""
    data = request.get_json()
    
    if not data or 'url' not in data:
        return jsonify({'error': 'Missing URL'}), 400
        
    try:
        content = viewer.extract_content(data['url'])
        return jsonify(content), 200
    except ValueError as e:
        return jsonify({'error': str(e)}), 400
    except Exception as e:
        return jsonify({'error': f'Analysis failed: {str(e)}'}), 500

@app.route('/batch_analyze', methods=['POST'])
def batch_analyze():
    """Endpoint to analyze multiple URLs"""
    data = request.get_json()
    
    if not data or 'urls' not in data:
        return jsonify({'error': 'Missing URLs'}), 400
        
    results = {}
    for url in data['urls']:
        try:
            results[url] = viewer.extract_content(url)
        except Exception as e:
            results[url] = {'error': str(e)}
    
    return jsonify(results), 200

if __name__ == '__main__':
<<<<<<< HEAD
    app.run(host='0.0.0.0', port=5004)
=======
    app.run(host='0.0.0.0', port=5002)
>>>>>>> 65f777fc
<|MERGE_RESOLUTION|>--- conflicted
+++ resolved
@@ -1,150 +1,146 @@
-from flask import Flask, request, jsonify
-from flask_cors import CORS
-from bs4 import BeautifulSoup
-import requests
-import trafilatura
-from markdownify import markdownify
-from urllib.parse import urlparse
-import re
-from typing import Dict, Optional
-
-app = Flask(__name__)
-CORS(app)
-
-class LinkViewer:
-    def __init__(self):
-        self.headers = {
-            'User-Agent': 'Mozilla/5.0 (Windows NT 10.0; Win64; x64) AppleWebKit/537.36 (KHTML, like Gecko) Chrome/91.0.4472.124 Safari/537.36'
-        }
-        
-    def is_valid_url(self, url: str) -> bool:
-        """Check if URL is valid and supported"""
-        try:
-            result = urlparse(url)
-            return all([result.scheme, result.netloc])
-        except:
-            return False
-    
-    def _clean_markdown(self, md_text: str) -> str:
-        """Clean up markdown text for better readability"""
-        # Remove multiple blank lines
-        md_text = re.sub(r'\n\s*\n\s*\n', '\n\n', md_text)
-        # Remove excessive spaces
-        md_text = re.sub(r' +', ' ', md_text)
-        # Ensure headers have space after #
-        md_text = re.sub(r'#([A-Za-z0-9])', r'# \1', md_text)
-        return md_text.strip()
-            
-    def extract_content(self, url: str) -> Dict:
-        """
-        Extract webpage content and convert to Markdown
-        Returns structured data including markdown content
-        """
-        if not self.is_valid_url(url):
-            raise ValueError("Invalid URL provided")
-            
-        try:
-            # Fetch the webpage
-            response = requests.get(url, headers=self.headers, timeout=10)
-            response.raise_for_status()
-            
-            # Parse with BeautifulSoup
-            soup = BeautifulSoup(response.text, 'html.parser')
-            
-            # Extract metadata
-            meta_tags = {}
-            for tag in soup.find_all('meta'):
-                name = tag.get('name', tag.get('property', ''))
-                content = tag.get('content', '')
-                if name and content:
-                    meta_tags[name] = content
-            
-            # Try trafilatura first for main content
-            main_content_html = trafilatura.extract(response.text, 
-                                                  include_links=True,
-                                                  include_tables=True,
-                                                  output_format='html')
-            
-            if main_content_html:
-                # Convert main content to markdown
-                markdown_content = markdownify(main_content_html, heading_style="ATX")
-            else:
-                # Fallback: Convert relevant body content
-                # Remove unwanted elements first
-                for element in soup.select('script, style, nav, footer, header, aside'):
-                    element.decompose()
-                
-                main_content_html = str(soup.find('main') or soup.find('article') or soup.find('body'))
-                markdown_content = markdownify(main_content_html, heading_style="ATX")
-            
-            # Clean up the markdown
-            markdown_content = self._clean_markdown(markdown_content)
-            
-            # Calculate content stats
-            word_count = len(re.findall(r'\w+', markdown_content))
-            
-            # Structure the extracted data
-            extracted_data = {
-                'url': url,
-                'title': soup.title.string if soup.title else '',
-                'description': meta_tags.get('description', ''),
-                'markdown_content': markdown_content,
-                'meta_tags': meta_tags,
-                'stats': {
-                    'word_count': word_count,
-                    'approximate_chars': len(markdown_content)
-                },
-                'content_preview': {
-                    'first_500_chars': markdown_content[:500] + '...' if len(markdown_content) > 500 else markdown_content
-                }
-            }
-            
-            return extracted_data
-            
-        except requests.RequestException as e:
-            raise Exception(f"Failed to fetch content: {str(e)}")
-        except Exception as e:
-            raise Exception(f"Error processing content: {str(e)}")
-
-# Initialize the LinkViewer
-viewer = LinkViewer()
-
-@app.route('/analyze', methods=['POST'])
-def analyze_link():
-    """Endpoint to analyze a webpage and convert to markdown"""
-    data = request.get_json()
-    
-    if not data or 'url' not in data:
-        return jsonify({'error': 'Missing URL'}), 400
-        
-    try:
-        content = viewer.extract_content(data['url'])
-        return jsonify(content), 200
-    except ValueError as e:
-        return jsonify({'error': str(e)}), 400
-    except Exception as e:
-        return jsonify({'error': f'Analysis failed: {str(e)}'}), 500
-
-@app.route('/batch_analyze', methods=['POST'])
-def batch_analyze():
-    """Endpoint to analyze multiple URLs"""
-    data = request.get_json()
-    
-    if not data or 'urls' not in data:
-        return jsonify({'error': 'Missing URLs'}), 400
-        
-    results = {}
-    for url in data['urls']:
-        try:
-            results[url] = viewer.extract_content(url)
-        except Exception as e:
-            results[url] = {'error': str(e)}
-    
-    return jsonify(results), 200
-
-if __name__ == '__main__':
-<<<<<<< HEAD
-    app.run(host='0.0.0.0', port=5004)
-=======
-    app.run(host='0.0.0.0', port=5002)
->>>>>>> 65f777fc
+from flask import Flask, request, jsonify
+from flask_cors import CORS
+from bs4 import BeautifulSoup
+import requests
+import trafilatura
+from markdownify import markdownify
+from urllib.parse import urlparse
+import re
+from typing import Dict, Optional
+
+app = Flask(__name__)
+CORS(app)
+
+class LinkViewer:
+    def __init__(self):
+        self.headers = {
+            'User-Agent': 'Mozilla/5.0 (Windows NT 10.0; Win64; x64) AppleWebKit/537.36 (KHTML, like Gecko) Chrome/91.0.4472.124 Safari/537.36'
+        }
+        
+    def is_valid_url(self, url: str) -> bool:
+        """Check if URL is valid and supported"""
+        try:
+            result = urlparse(url)
+            return all([result.scheme, result.netloc])
+        except:
+            return False
+    
+    def _clean_markdown(self, md_text: str) -> str:
+        """Clean up markdown text for better readability"""
+        # Remove multiple blank lines
+        md_text = re.sub(r'\n\s*\n\s*\n', '\n\n', md_text)
+        # Remove excessive spaces
+        md_text = re.sub(r' +', ' ', md_text)
+        # Ensure headers have space after #
+        md_text = re.sub(r'#([A-Za-z0-9])', r'# \1', md_text)
+        return md_text.strip()
+            
+    def extract_content(self, url: str) -> Dict:
+        """
+        Extract webpage content and convert to Markdown
+        Returns structured data including markdown content
+        """
+        if not self.is_valid_url(url):
+            raise ValueError("Invalid URL provided")
+            
+        try:
+            # Fetch the webpage
+            response = requests.get(url, headers=self.headers, timeout=10)
+            response.raise_for_status()
+            
+            # Parse with BeautifulSoup
+            soup = BeautifulSoup(response.text, 'html.parser')
+            
+            # Extract metadata
+            meta_tags = {}
+            for tag in soup.find_all('meta'):
+                name = tag.get('name', tag.get('property', ''))
+                content = tag.get('content', '')
+                if name and content:
+                    meta_tags[name] = content
+            
+            # Try trafilatura first for main content
+            main_content_html = trafilatura.extract(response.text, 
+                                                  include_links=True,
+                                                  include_tables=True,
+                                                  output_format='html')
+            
+            if main_content_html:
+                # Convert main content to markdown
+                markdown_content = markdownify(main_content_html, heading_style="ATX")
+            else:
+                # Fallback: Convert relevant body content
+                # Remove unwanted elements first
+                for element in soup.select('script, style, nav, footer, header, aside'):
+                    element.decompose()
+                
+                main_content_html = str(soup.find('main') or soup.find('article') or soup.find('body'))
+                markdown_content = markdownify(main_content_html, heading_style="ATX")
+            
+            # Clean up the markdown
+            markdown_content = self._clean_markdown(markdown_content)
+            
+            # Calculate content stats
+            word_count = len(re.findall(r'\w+', markdown_content))
+            
+            # Structure the extracted data
+            extracted_data = {
+                'url': url,
+                'title': soup.title.string if soup.title else '',
+                'description': meta_tags.get('description', ''),
+                'markdown_content': markdown_content,
+                'meta_tags': meta_tags,
+                'stats': {
+                    'word_count': word_count,
+                    'approximate_chars': len(markdown_content)
+                },
+                'content_preview': {
+                    'first_500_chars': markdown_content[:500] + '...' if len(markdown_content) > 500 else markdown_content
+                }
+            }
+            
+            return extracted_data
+            
+        except requests.RequestException as e:
+            raise Exception(f"Failed to fetch content: {str(e)}")
+        except Exception as e:
+            raise Exception(f"Error processing content: {str(e)}")
+
+# Initialize the LinkViewer
+viewer = LinkViewer()
+
+@app.route('/analyze', methods=['POST'])
+def analyze_link():
+    """Endpoint to analyze a webpage and convert to markdown"""
+    data = request.get_json()
+    
+    if not data or 'url' not in data:
+        return jsonify({'error': 'Missing URL'}), 400
+        
+    try:
+        content = viewer.extract_content(data['url'])
+        return jsonify(content), 200
+    except ValueError as e:
+        return jsonify({'error': str(e)}), 400
+    except Exception as e:
+        return jsonify({'error': f'Analysis failed: {str(e)}'}), 500
+
+@app.route('/batch_analyze', methods=['POST'])
+def batch_analyze():
+    """Endpoint to analyze multiple URLs"""
+    data = request.get_json()
+    
+    if not data or 'urls' not in data:
+        return jsonify({'error': 'Missing URLs'}), 400
+        
+    results = {}
+    for url in data['urls']:
+        try:
+            results[url] = viewer.extract_content(url)
+        except Exception as e:
+            results[url] = {'error': str(e)}
+    
+    return jsonify(results), 200
+
+if __name__ == '__main__':
+    app.run(host='0.0.0.0', port=5004)