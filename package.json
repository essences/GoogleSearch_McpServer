{
  "name": "google-search-mcp",
  "version": "0.1.0",
  "description": "MCP server for Google search and webpage analysis",
  "type": "module",
  "main": "build/google-search.js",
  "bin": {
    "google-search-mcp": "./build/google-search.js"
  },
  "files": [
    "build"
  ],
  "scripts": {
<<<<<<< HEAD
    "build": "tsc && chmod +x dist/google-search.js",
    "start": "node dist/google-search.js",
=======
    "build": "tsc && chmod 755 build/google-search.js",
    "start": "node build/google-search.js",
>>>>>>> 65f777fc
    "dev": "tsc -w",
    "start:python": "concurrently \"python3 google_search.py\" \"python3 link_view.py\"",
    "start:all": "concurrently \"npm run start:python\" \"npm run start\""
  },
  "dependencies": {
    "@modelcontextprotocol/sdk": "^1.7.0",
    "axios": "^1.8.2",
    "cheerio": "^1.0.0",
    "dompurify": "^3.2.3",
    "express": "^4.21.2",
    "googleapis": "^144.0.0",
    "jsdom": "^25.0.1"
  },
  "devDependencies": {
    "@types/dompurify": "^3.0.5",
    "@types/express": "^4.17.21",
    "@types/jsdom": "^21.1.6",
    "@types/node": "^20.17.24",
    "concurrently": "^9.1.0",
    "typescript": "^5.7.2"
  }
}
<|MERGE_RESOLUTION|>--- conflicted
+++ resolved
@@ -1,42 +1,37 @@
-{
-  "name": "google-search-mcp",
-  "version": "0.1.0",
-  "description": "MCP server for Google search and webpage analysis",
-  "type": "module",
-  "main": "build/google-search.js",
-  "bin": {
-    "google-search-mcp": "./build/google-search.js"
-  },
-  "files": [
-    "build"
-  ],
-  "scripts": {
-<<<<<<< HEAD
-    "build": "tsc && chmod +x dist/google-search.js",
-    "start": "node dist/google-search.js",
-=======
-    "build": "tsc && chmod 755 build/google-search.js",
-    "start": "node build/google-search.js",
->>>>>>> 65f777fc
-    "dev": "tsc -w",
-    "start:python": "concurrently \"python3 google_search.py\" \"python3 link_view.py\"",
-    "start:all": "concurrently \"npm run start:python\" \"npm run start\""
-  },
-  "dependencies": {
-    "@modelcontextprotocol/sdk": "^1.7.0",
-    "axios": "^1.8.2",
-    "cheerio": "^1.0.0",
-    "dompurify": "^3.2.3",
-    "express": "^4.21.2",
-    "googleapis": "^144.0.0",
-    "jsdom": "^25.0.1"
-  },
-  "devDependencies": {
-    "@types/dompurify": "^3.0.5",
-    "@types/express": "^4.17.21",
-    "@types/jsdom": "^21.1.6",
-    "@types/node": "^20.17.24",
-    "concurrently": "^9.1.0",
-    "typescript": "^5.7.2"
-  }
-}
+{
+  "name": "google-search-mcp",
+  "version": "0.1.0",
+  "description": "MCP server for Google search and webpage analysis",
+  "type": "module",
+  "main": "build/google-search.js",
+  "bin": {
+    "google-search-mcp": "./build/google-search.js"
+  },
+  "files": [
+    "build"
+  ],
+  "scripts": {
+    "build": "tsc && chmod +x dist/google-search.js",
+    "start": "node dist/google-search.js",
+    "dev": "tsc -w",
+    "start:python": "concurrently \"python3 google_search.py\" \"python3 link_view.py\"",
+    "start:all": "concurrently \"npm run start:python\" \"npm run start\""
+  },
+  "dependencies": {
+    "@modelcontextprotocol/sdk": "^1.7.0",
+    "axios": "^1.8.2",
+    "cheerio": "^1.0.0",
+    "dompurify": "^3.2.3",
+    "express": "^4.21.2",
+    "googleapis": "^144.0.0",
+    "jsdom": "^25.0.1"
+  },
+  "devDependencies": {
+    "@types/dompurify": "^3.0.5",
+    "@types/express": "^4.17.21",
+    "@types/jsdom": "^21.1.6",
+    "@types/node": "^20.17.24",
+    "concurrently": "^9.1.0",
+    "typescript": "^5.7.2"
+  }
+}